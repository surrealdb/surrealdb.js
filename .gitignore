# -----------------------------------
# OS X
# -----------------------------------

# Directory files
.DS_Store
.AppleDouble
.LSOverride

# Thumbnail files
._*

# Files that might appear on external disk
.Spotlight-V100
.Trashes

# Directories potentially created on remote AFP share
.AppleDB
.AppleDesktop
Network Trash Folder
Temporary Items
.apdisk

# -----------------------------------
# Folders
# -----------------------------------

<<<<<<< HEAD
npm
=======
/dist
/node_modules
/.test_data
>>>>>>> 55f51d64

# -----------------------------------
# Files
# -----------------------------------

*.db<|MERGE_RESOLUTION|>--- conflicted
+++ resolved
@@ -25,13 +25,9 @@
 # Folders
 # -----------------------------------
 
-<<<<<<< HEAD
+/.test_data
 npm
-=======
-/dist
-/node_modules
-/.test_data
->>>>>>> 55f51d64
+
 
 # -----------------------------------
 # Files
