--- conflicted
+++ resolved
@@ -77,16 +77,9 @@
 	once<T extends keyof Events>(
 		eventName: T,
 		listener: (this: this, ...args: Events[T]) => void,
-<<<<<<< HEAD
 	): this {
 		this.on(eventName, function once(...args: Events[T]) {
-			this.removeListener(eventName, listener);
-=======
-	): this;
-	once(eventName: EventName, listener: Listener): this {
-		this.on(eventName, function once(...args: any[]) {
 			this.removeListener(eventName, once);
->>>>>>> 5edd20bb
 			listener.apply(this, args);
 		});
 		return this;
