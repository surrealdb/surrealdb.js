--- conflicted
+++ resolved
@@ -215,14 +215,7 @@
 		};
 	}
 
-<<<<<<< HEAD
-	get coordinates(): { [K in keyof T]: ReturnType<T[K]["toJSON"]> } {
-		return this.collection.map((g) => g.toJSON()) as {
-			[K in keyof T]: ReturnType<T[K]["toJSON"]>;
-		};
-=======
-	get geometries() {
+  get geometries(): Geometry[] {
 		return this.collection as Geometry[];
->>>>>>> 8b54bfb4
 	}
 }