import { PreparedQuery } from "./PreparedQuery.ts";

export function surrealql(
<<<<<<< HEAD
	query_raw: TemplateStringsArray,
=======
	query_raw: string[] | TemplateStringsArray,
>>>>>>> 9f0f397f
	...values: unknown[]
) {
	const mapped_bindings = values.map((v, i) =>
		[`__tagged_template_literal_binding__${i}`, v] as const
	);
	const bindings = mapped_bindings.reduce((prev, [k, v]) => ({
		...prev,
		[k]: v,
	}), {});

	const query = query_raw
		.flatMap((segment, i) => {
			const variable = mapped_bindings[i]?.[0];
			return [
				segment,
				...(variable ? [`$${variable}`] : []),
			];
		})
		.join("");

	return new PreparedQuery(query, bindings);
}

export { surrealql as surql };<|MERGE_RESOLUTION|>--- conflicted
+++ resolved
@@ -1,11 +1,7 @@
 import { PreparedQuery } from "./PreparedQuery.ts";
 
 export function surrealql(
-<<<<<<< HEAD
-	query_raw: TemplateStringsArray,
-=======
 	query_raw: string[] | TemplateStringsArray,
->>>>>>> 9f0f397f
 	...values: unknown[]
 ) {
 	const mapped_bindings = values.map((v, i) =>
