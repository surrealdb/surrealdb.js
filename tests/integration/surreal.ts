--- conflicted
+++ resolved
@@ -49,20 +49,10 @@
 	spawn: () => Promise<void>;
 	kill: () => Promise<void>;
 }> {
-<<<<<<< HEAD
 	let proc: undefined | Subprocess = undefined;
-=======
-	const proc = Bun.spawn([SURREAL_EXECUTABLE_PATH, "start"], {
-		env: {
-			SURREAL_BIND,
-			SURREAL_USER,
-			SURREAL_PASS,
-		},
-	});
->>>>>>> df447a8e
 
 	async function spawn() {
-		proc = Bun.spawn(["/usr/local/bin/surreal", "start"], {
+		proc = Bun.spawn([SURREAL_EXECUTABLE_PATH, "start"], {
 			env: {
 				SURREAL_BIND,
 				SURREAL_USER,
